--- conflicted
+++ resolved
@@ -1,11 +1,7 @@
 
 
 INC_FILES   = FstProcess.h CpuTrace.h
-<<<<<<< HEAD
-OBJ_FILES   = main.o FstProcess.o CpuTrace.o gdbstub.o gdbstub_sys.o
-=======
-OBJ_FILES   = main.o FstProcess.o CpuTrace.o TcpServer.o
->>>>>>> 68c8c3d2
+OBJ_FILES   = main.o FstProcess.o CpuTrace.o TcpServer.o gdbstub.o gdbstub_sys.o
 LIB_FILES   = -lfstapi -lz
 
 CXXFLAGS    += --std=c++14 -I. -Wall -g -O0
